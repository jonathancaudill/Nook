--- conflicted
+++ resolved
@@ -15,14 +15,9 @@
     let rowSpacing: CGFloat = 6
     let maxColumns: Int = 3
 
-<<<<<<< HEAD
-    @Environment(BrowserManager.self) private var browserManager
-    @Environment(BrowserWindowState.self) private var windowState
-    @Environment(\.colorScheme) var colorScheme
-=======
     @EnvironmentObject var browserManager: BrowserManager
     @EnvironmentObject var windowState: BrowserWindowState
->>>>>>> c25fa511
+    @Environment(\.colorScheme) var colorScheme
     @State private var draggedItem: UUID? = nil
     
     init(width: CGFloat, profileId: UUID? = nil) {
