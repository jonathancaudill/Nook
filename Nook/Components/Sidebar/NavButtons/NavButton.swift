//
//  NavButton.swift
//  Nook
//
//  Created by Maciek Bagiński on 30/07/2025.
//

import SwiftUI

struct NavButton: View {
    @EnvironmentObject var browserManager: BrowserManager
    var iconName: String
    var disabled: Bool
    var action: (() -> Void)?
    var onLongPress: (() -> Void)?
    @State private var isHovering: Bool = false
    @State private var isPressing: Bool = false
    @State private var longPressTimer: Timer?

    init(iconName: String, disabled: Bool = false, action: (() -> Void)? = nil, onLongPress: (() -> Void)? = nil) {
        self.iconName = iconName
        self.action = action
        self.disabled = disabled
        self.onLongPress = onLongPress
    }
    
    var body: some View {
        Button {
            action?()
        } label: {
<<<<<<< HEAD
            ZStack {
                // Background that fills entire clickable area
                RoundedRectangle(cornerRadius: 6)
                    .fill((isHovering || isPressing) && !disabled ? AppColors.controlBackgroundHover : Color.clear)
                    .frame(width: 24, height: 24) // Fixed 24x24 square

                // Icon centered in the button
                Image(systemName: iconName)
                    .font(.system(size: 16))
                    .foregroundStyle(disabled ? AppColors.textQuaternary : AppColors.textSecondary)
            }
        }
        .buttonStyle(.plain)
        .disabled(disabled)
        .padding(4)
        .contentTransition(.symbolEffect(.replace.upUp.byLayer, options: .nonRepeating))
        .scaleEffect(isPressing && !disabled ? 0.95 : 1.0)
        .animation(.easeInOut(duration: 0.1), value: isPressing)
        .animation(.easeInOut(duration: 0.15), value: isHovering)
=======
            Image(systemName: iconName)
                .font(.system(size: 16))
                .foregroundStyle(iconColor)
                .padding(4)
                .contentTransition(.symbolEffect(.replace.upUp.byLayer, options: .nonRepeating))
        }
        .buttonStyle(.plain)
        .disabled(disabled)
        .background(
            RoundedRectangle(cornerRadius: 6)
                .fill(backgroundColor)
                .frame(width: 32, height: 32)
                .animation(.easeInOut(duration: 0.15), value: isHovering)
        )
>>>>>>> 46f864aa
        .onHover { hovering in
            isHovering = hovering
        }
        .simultaneousGesture(
            DragGesture(minimumDistance: 0)
                .onChanged { _ in
                    if !disabled && !isPressing {
                        isPressing = true
                        startLongPressTimer()
                    }
                }
                .onEnded { _ in
                    if isPressing {
                        isPressing = false
                        cancelLongPressTimer()
                    }
                }
        )
    }

    private func startLongPressTimer() {
        longPressTimer = Timer.scheduledTimer(withTimeInterval: 0.5, repeats: false) { _ in
            if isPressing {
                onLongPress?()
                isPressing = false
            }
        }
    }

    private func cancelLongPressTimer() {
        longPressTimer?.invalidate()
        longPressTimer = nil
    }
    
    private var backgroundColor: Color {
        if isHovering {
            return browserManager.gradientColorManager.isDark ? AppColors.iconHoverDark : AppColors.iconHoverLight
        } else {
            return Color.clear
        }
    }
    private var iconColor: Color {
        if disabled {
            return browserManager.gradientColorManager.isDark ? AppColors.iconDisabledDark : AppColors.iconDisabledLight
        } else {
            return browserManager.gradientColorManager.isDark ? AppColors.iconActiveDark : AppColors.iconActiveLight
        }
    }
}<|MERGE_RESOLUTION|>--- conflicted
+++ resolved
@@ -28,42 +28,24 @@
         Button {
             action?()
         } label: {
-<<<<<<< HEAD
             ZStack {
-                // Background that fills entire clickable area
+                // Background that fills entire clickable area (32x32 to match design)
                 RoundedRectangle(cornerRadius: 6)
-                    .fill((isHovering || isPressing) && !disabled ? AppColors.controlBackgroundHover : Color.clear)
-                    .frame(width: 24, height: 24) // Fixed 24x24 square
+                    .fill(backgroundColor)
+                    .frame(width: 32, height: 32)
 
                 // Icon centered in the button
                 Image(systemName: iconName)
                     .font(.system(size: 16))
-                    .foregroundStyle(disabled ? AppColors.textQuaternary : AppColors.textSecondary)
+                    .foregroundStyle(iconColor)
             }
         }
         .buttonStyle(.plain)
         .disabled(disabled)
-        .padding(4)
         .contentTransition(.symbolEffect(.replace.upUp.byLayer, options: .nonRepeating))
         .scaleEffect(isPressing && !disabled ? 0.95 : 1.0)
         .animation(.easeInOut(duration: 0.1), value: isPressing)
         .animation(.easeInOut(duration: 0.15), value: isHovering)
-=======
-            Image(systemName: iconName)
-                .font(.system(size: 16))
-                .foregroundStyle(iconColor)
-                .padding(4)
-                .contentTransition(.symbolEffect(.replace.upUp.byLayer, options: .nonRepeating))
-        }
-        .buttonStyle(.plain)
-        .disabled(disabled)
-        .background(
-            RoundedRectangle(cornerRadius: 6)
-                .fill(backgroundColor)
-                .frame(width: 32, height: 32)
-                .animation(.easeInOut(duration: 0.15), value: isHovering)
-        )
->>>>>>> 46f864aa
         .onHover { hovering in
             isHovering = hovering
         }
@@ -99,7 +81,7 @@
     }
     
     private var backgroundColor: Color {
-        if isHovering {
+        if (isHovering || isPressing) && !disabled {
             return browserManager.gradientColorManager.isDark ? AppColors.iconHoverDark : AppColors.iconHoverLight
         } else {
             return Color.clear
