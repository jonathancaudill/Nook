--- conflicted
+++ resolved
@@ -26,7 +26,6 @@
 class SettingsManager {
     let keyboardShortcutManager = KeyboardShortcutManager()
     private let userDefaults = UserDefaults.standard
-<<<<<<< HEAD
     private static let materialKey = "settings.currentMaterialRaw"
     private static let searchEngineKey = "settings.searchEngine"
     private static let liquidGlassKey = "settings.isLiquidGlassEnabled"
@@ -43,26 +42,6 @@
     private static let geminiApiKeyKey = "settings.geminiApiKey"
     private static let geminiModelKey = "settings.geminiModel"
     private static let showAIAssistantKey = "settings.showAIAssistant"
-=======
-    private let materialKey = "settings.currentMaterialRaw"
-    private let searchEngineKey = "settings.searchEngine"
-    private let liquidGlassKey = "settings.isLiquidGlassEnabled"
-    private let tabUnloadTimeoutKey = "settings.tabUnloadTimeout"
-    private let blockXSTKey = "settings.blockCrossSiteTracking"
-    private let debugToggleUpdateNotificationKey = "settings.debugToggleUpdateNotification"
-    private let askBeforeQuitKey = "settings.askBeforeQuit"
-    private let sidebarPositionKey = "settings.sidebarPosition"
-    private let topBarAddressViewKey = "settings.topBarAddressView"
-    private let experimentalExtensionsKey = "settings.experimentalExtensions"
-    private let geminiApiKeyKey = "settings.geminiApiKey"
-    private let geminiModelKey = "settings.geminiModel"
-    private let showAIAssistantKey = "settings.showAIAssistant"
-    private let aiProviderKey = "settings.aiProvider"
-    private let openRouterApiKeyKey = "settings.openRouterApiKey"
-    private let openRouterModelKey = "settings.openRouterModel"
-    private let ollamaEndpointKey = "settings.ollamaEndpoint"
-    private let ollamaModelKey = "settings.ollamaModel"
->>>>>>> 96a4e44f
     var currentSettingsTab: SettingsTabs = .general
 
     // Stored properties
@@ -228,7 +207,6 @@
             Self.liquidGlassKey: false,
             Self.searchEngineKey: SearchProvider.google.rawValue,
             // Default tab unload timeout: 60 minutes
-<<<<<<< HEAD
             Self.tabUnloadTimeoutKey: 3600.0,
             Self.blockXSTKey: false,
             Self.debugToggleUpdateNotificationKey: false,
@@ -242,23 +220,6 @@
             Self.geminiApiKeyKey: "",
             Self.geminiModelKey: GeminiModel.flash.rawValue,
             Self.showAIAssistantKey: true
-=======
-            tabUnloadTimeoutKey: 3600.0,
-            blockXSTKey: false,
-            debugToggleUpdateNotificationKey: false,
-            askBeforeQuitKey: true,
-            sidebarPositionKey: SidebarPosition.left.rawValue,
-            topBarAddressViewKey: false,
-            experimentalExtensionsKey: false,
-            geminiApiKeyKey: "",
-            geminiModelKey: GeminiModel.flash.rawValue,
-            showAIAssistantKey: true,
-            aiProviderKey: AIProvider.gemini.rawValue,
-            openRouterApiKeyKey: "",
-            openRouterModelKey: OpenRouterModel.gpt4o.rawValue,
-            ollamaEndpointKey: "http://localhost:11434",
-            ollamaModelKey: "llama3"
->>>>>>> 96a4e44f
         ])
 
         // Initialize properties from UserDefaults
@@ -276,7 +237,6 @@
         }
         
         // Initialize tab unload timeout
-<<<<<<< HEAD
         self.tabUnloadTimeout = userDefaults.double(forKey: Self.tabUnloadTimeoutKey)
         self.blockCrossSiteTracking = userDefaults.bool(forKey: Self.blockXSTKey)
         self.debugToggleUpdateNotification = userDefaults.bool(forKey: Self.debugToggleUpdateNotificationKey)
@@ -295,41 +255,6 @@
             self.startupTabMode = .customURL
         }
         self.startupTabURL = userDefaults.string(forKey: Self.startupTabURLKey) ?? Self.defaultStartupURL
-=======
-        self.tabUnloadTimeout = userDefaults.double(forKey: tabUnloadTimeoutKey)
-        self.blockCrossSiteTracking = userDefaults.bool(forKey: blockXSTKey)
-        self.debugToggleUpdateNotification = userDefaults.bool(forKey: debugToggleUpdateNotificationKey)
-        self.askBeforeQuit = userDefaults.bool(forKey: askBeforeQuitKey)
-        self.sidebarPosition = SidebarPosition(rawValue: userDefaults.string(forKey: sidebarPositionKey) ?? "left") ?? SidebarPosition.left
-        self.topBarAddressView = userDefaults.bool(forKey: topBarAddressViewKey)
-        self.experimentalExtensions = userDefaults.bool(forKey: experimentalExtensionsKey)
-        self.geminiApiKey = userDefaults.string(forKey: geminiApiKeyKey) ?? ""
-        self.geminiModel = GeminiModel(rawValue: userDefaults.string(forKey: geminiModelKey) ?? GeminiModel.flash.rawValue) ?? .flash
-        self.showAIAssistant = userDefaults.bool(forKey: showAIAssistantKey)
-        self.aiProvider = AIProvider(rawValue: userDefaults.string(forKey: aiProviderKey) ?? AIProvider.gemini.rawValue) ?? .gemini
-        self.openRouterApiKey = userDefaults.string(forKey: openRouterApiKeyKey) ?? ""
-        self.openRouterModel = OpenRouterModel(rawValue: userDefaults.string(forKey: openRouterModelKey) ?? OpenRouterModel.gpt4o.rawValue) ?? .gpt4o
-        self.ollamaEndpoint = userDefaults.string(forKey: ollamaEndpointKey) ?? "http://localhost:11434"
-        self.ollamaModel = userDefaults.string(forKey: ollamaModelKey) ?? "llama3"
-    }
-}
-
-// MARK: - AI Provider
-
-public enum AIProvider: String, CaseIterable, Identifiable {
-    case gemini = "gemini"
-    case openRouter = "openrouter"
-    case ollama = "ollama"
-    
-    public var id: String { rawValue }
-    
-    var displayName: String {
-        switch self {
-        case .gemini: return "Google Gemini"
-        case .openRouter: return "OpenRouter"
-        case .ollama: return "Ollama (Local)"
-        }
->>>>>>> 96a4e44f
     }
 }
 
@@ -400,11 +325,7 @@
 extension Notification.Name {
     static let tabUnloadTimeoutChanged = Notification.Name("tabUnloadTimeoutChanged")
     static let blockCrossSiteTrackingChanged = Notification.Name("blockCrossSiteTrackingChanged")
-<<<<<<< HEAD
     static let sessionPersistenceChanged = Notification.Name("sessionPersistenceChanged")
 }
 
-// MARK: - Startup Tab
-=======
-}
->>>>>>> 96a4e44f
+// MARK: - Startup Tab