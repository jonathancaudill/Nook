--- conflicted
+++ resolved
@@ -10,16 +10,9 @@
 import AppKit
 
 struct SidebarHoverOverlayView: View {
-<<<<<<< HEAD
-    @Environment(BrowserManager.self) private var browserManager
-    @Environment(HoverSidebarManager.self) private var hoverManager
-    @Environment(BrowserWindowState.self) private var windowState
-    @Environment(GradientColorManager.self) private var gradientColorManager
-=======
     @EnvironmentObject var browserManager: BrowserManager
     @EnvironmentObject var hoverManager: HoverSidebarManager
     @EnvironmentObject var windowState: BrowserWindowState
->>>>>>> 0d74dad3
 
     private var overlayWidth: CGFloat {
         windowState.isSidebarVisible ? windowState.sidebarWidth : browserManager.getSavedSidebarWidth(for: windowState)
