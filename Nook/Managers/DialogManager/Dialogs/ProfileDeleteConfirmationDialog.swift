//
//  ProfileDeleteConfirmationDialog.swift
//  Nook
//
//  Destructive confirmation for deleting a Profile.
//

import SwiftUI

struct ProfileDeleteConfirmationDialog: DialogProtocol {
    let profileName: String
    let profileIcon: String
    let spacesCount: Int
    let tabsCount: Int
    let isLastProfile: Bool
    let onDelete: () -> Void
    let onCancel: () -> Void

    var header: AnyView {
        AnyView(
            DialogHeader(
                icon: "trash",
                title: "Delete Profile",
                subtitle: "This action cannot be undone"
            )
        )
    }

    var content: AnyView {
        AnyView(
            VStack(alignment: .leading, spacing: 12) {
                HStack(spacing: 10) {
                    Image(systemName: profileIcon)
                        .font(.system(size: 20, weight: .semibold))
                    Text(profileName)
                        .font(.system(size: 16, weight: .semibold))
                }
                .padding(.bottom, 4)

                HStack(spacing: 8) {
                    Label("\(spacesCount) spaces", systemImage: "rectangle.3.group")
                    Text("•")
                    Label("\(tabsCount) tabs", systemImage: "rectangle.stack")
                }
                .font(.caption)
                .foregroundStyle(.secondary)

                Divider().opacity(0.4)

                VStack(alignment: .leading, spacing: 6) {
                    Label("All associated tabs and spaces will be unlinked.", systemImage: "exclamationmark.triangle.fill")
                        .foregroundStyle(.orange)
                        .font(.caption)
                    Text("Website data is currently shared across profiles and will not be deleted automatically.")
                        .font(.caption)
                        .foregroundStyle(.secondary)
                    if isLastProfile {
                        Label("You cannot delete the last remaining profile.", systemImage: "hand.raised.fill")
                            .foregroundStyle(.red)
                            .font(.caption)
                    }
                }
            }
        )
    }

<<<<<<< HEAD
    var footer: AnyView {
        AnyView(
            DialogFooter(rightButtons: [
                DialogButton(text: "Cancel", variant: .secondary, action: onCancel),
                DialogButton(text: "Delete Profile", iconName: "trash", variant: isLastProfile ? .secondary : .destructive, action: { if !isLastProfile { onDelete() } })
            ])
=======
    func dialogFooter() -> DialogFooter {
        DialogFooter(
            rightButtons: [
                DialogButton(
                    text: "Cancel",
                    variant: .secondary,
                    action: onCancel
                ),
                DialogButton(
                    text: "Delete Profile",
                    iconName: "trash",
                    variant: isLastProfile ? .secondary : .primary,
                    isEnabled: !isLastProfile,
                    action: onDelete
                )
            ]
>>>>>>> 25fd7587
        )
    }
}<|MERGE_RESOLUTION|>--- conflicted
+++ resolved
@@ -7,7 +7,7 @@
 
 import SwiftUI
 
-struct ProfileDeleteConfirmationDialog: DialogProtocol {
+struct ProfileDeleteConfirmationDialog: DialogPresentable {
     let profileName: String
     let profileIcon: String
     let spacesCount: Int
@@ -16,62 +16,51 @@
     let onDelete: () -> Void
     let onCancel: () -> Void
 
-    var header: AnyView {
-        AnyView(
-            DialogHeader(
-                icon: "trash",
-                title: "Delete Profile",
-                subtitle: "This action cannot be undone"
-            )
+    func dialogHeader() -> DialogHeader {
+        DialogHeader(
+            icon: "trash",
+            title: "Delete Profile",
+            subtitle: "This action cannot be undone"
         )
     }
 
-    var content: AnyView {
-        AnyView(
-            VStack(alignment: .leading, spacing: 12) {
-                HStack(spacing: 10) {
-                    Image(systemName: profileIcon)
-                        .font(.system(size: 20, weight: .semibold))
-                    Text(profileName)
-                        .font(.system(size: 16, weight: .semibold))
-                }
-                .padding(.bottom, 4)
+    @ViewBuilder
+    func dialogContent() -> some View {
+        VStack(alignment: .leading, spacing: 12) {
+            HStack(spacing: 10) {
+                Image(systemName: profileIcon)
+                    .font(.system(size: 20, weight: .semibold))
+                Text(profileName)
+                    .font(.system(size: 16, weight: .semibold))
+            }
+            .padding(.bottom, 4)
 
-                HStack(spacing: 8) {
-                    Label("\(spacesCount) spaces", systemImage: "rectangle.3.group")
-                    Text("•")
-                    Label("\(tabsCount) tabs", systemImage: "rectangle.stack")
-                }
-                .font(.caption)
-                .foregroundStyle(.secondary)
+            HStack(spacing: 8) {
+                Label("\(spacesCount) spaces", systemImage: "rectangle.3.group")
+                Text("•")
+                Label("\(tabsCount) tabs", systemImage: "rectangle.stack")
+            }
+            .font(.caption)
+            .foregroundStyle(.secondary)
 
-                Divider().opacity(0.4)
+            Divider().opacity(0.4)
 
-                VStack(alignment: .leading, spacing: 6) {
-                    Label("All associated tabs and spaces will be unlinked.", systemImage: "exclamationmark.triangle.fill")
-                        .foregroundStyle(.orange)
+            VStack(alignment: .leading, spacing: 6) {
+                Label("All associated tabs and spaces will be unlinked.", systemImage: "exclamationmark.triangle.fill")
+                    .foregroundStyle(.orange)
+                    .font(.caption)
+                Text("Website data is currently shared across profiles and will not be deleted automatically.")
+                    .font(.caption)
+                    .foregroundStyle(.secondary)
+                if isLastProfile {
+                    Label("You cannot delete the last remaining profile.", systemImage: "hand.raised.fill")
+                        .foregroundStyle(.red)
                         .font(.caption)
-                    Text("Website data is currently shared across profiles and will not be deleted automatically.")
-                        .font(.caption)
-                        .foregroundStyle(.secondary)
-                    if isLastProfile {
-                        Label("You cannot delete the last remaining profile.", systemImage: "hand.raised.fill")
-                            .foregroundStyle(.red)
-                            .font(.caption)
-                    }
                 }
             }
-        )
+        }
     }
 
-<<<<<<< HEAD
-    var footer: AnyView {
-        AnyView(
-            DialogFooter(rightButtons: [
-                DialogButton(text: "Cancel", variant: .secondary, action: onCancel),
-                DialogButton(text: "Delete Profile", iconName: "trash", variant: isLastProfile ? .secondary : .destructive, action: { if !isLastProfile { onDelete() } })
-            ])
-=======
     func dialogFooter() -> DialogFooter {
         DialogFooter(
             rightButtons: [
@@ -88,7 +77,6 @@
                     action: onDelete
                 )
             ]
->>>>>>> 25fd7587
         )
     }
 }